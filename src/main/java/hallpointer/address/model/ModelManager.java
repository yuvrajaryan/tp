--- conflicted
+++ resolved
@@ -139,7 +139,6 @@
         filteredMembers.setPredicate(predicate);
     }
 
-<<<<<<< HEAD
     //=========== Session ================================================================================
     /**
      * Returns true if a session with the same identity as {@code session} exists in the address book.
@@ -191,7 +190,6 @@
     @Override
     public ObservableList<Session> getSessionList() {
         return addressBook.getSessionList();
-=======
     /**
      * Updates the filtered session list based on the given predicate.
      *
@@ -201,7 +199,6 @@
     public void updateFilteredSessionList(Predicate<Session> predicate) {
         requireNonNull(predicate);
         filteredSessions.setPredicate(predicate); // Assuming you have a FilteredList<Session>
->>>>>>> 141a67ba
     }
 
     @Override
