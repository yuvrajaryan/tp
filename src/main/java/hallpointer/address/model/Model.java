--- conflicted
+++ resolved
@@ -82,15 +82,7 @@
      */
     void setMember(Member target, Member editedMember);
 
-<<<<<<< HEAD
-    /**
-     * Returns an unmodifiable view of the filtered member list
-     */
-=======
-    void addSession(Session session);
-
     /** Returns an unmodifiable view of the filtered member list */
->>>>>>> b63a7e0e
     ObservableList<Member> getFilteredMemberList();
 
     /**
@@ -115,6 +107,5 @@
 
     void setSession(Session target, Session editedSession);
 
-
     List<Session> getSessionList();
 }