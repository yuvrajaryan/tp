--- conflicted
+++ resolved
@@ -19,10 +19,6 @@
 
     private final UniqueMemberList members;
     private final UniqueSessionList sessions;
-<<<<<<< HEAD
-=======
-
->>>>>>> 141a67ba
 
     /*
      * The 'unusual' code block below is a non-static initialization block, sometimes used to avoid duplication
@@ -204,9 +200,6 @@
         return members.hashCode();
     }
 
-<<<<<<< HEAD
-
-=======
     /**
      * Adds a session to the list of sessions.
      *
@@ -227,5 +220,5 @@
         requireNonNull(session);
         return sessions.contains(session);
     }
->>>>>>> 141a67ba
+
 }