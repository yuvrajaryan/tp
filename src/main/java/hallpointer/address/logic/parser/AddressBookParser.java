--- conflicted
+++ resolved
@@ -14,16 +14,12 @@
 import hallpointer.address.logic.commands.Command;
 import hallpointer.address.logic.commands.DeleteMemberCommand;
 import hallpointer.address.logic.commands.DeleteSessionCommand;
-<<<<<<< HEAD
-import hallpointer.address.logic.commands.UpdateSessionCommand;
-=======
-// import hallpointer.address.logic.commands.EditSessionCommand;
->>>>>>> 0e969172
 import hallpointer.address.logic.commands.ExitCommand;
 import hallpointer.address.logic.commands.FindMemberCommand;
 import hallpointer.address.logic.commands.HelpCommand;
 import hallpointer.address.logic.commands.ListMembersCommand;
 import hallpointer.address.logic.commands.UpdateMemberCommand;
+import hallpointer.address.logic.commands.UpdateSessionCommand;
 import hallpointer.address.logic.parser.exceptions.ParseException;
 
 /**
@@ -72,13 +68,8 @@
         case AddSessionCommand.COMMAND_WORD:
             return new AddSessionCommandParser().parse(arguments);
 
-<<<<<<< HEAD
         case UpdateSessionCommand.COMMAND_WORD:
             return new UpdateSessionCommandParser().parse(arguments);
-=======
-        // case EditSessionCommand.COMMAND_WORD:
-        //     return new EditSessionCommandParser().parse(arguments);
->>>>>>> 0e969172
 
         case DeleteSessionCommand.COMMAND_WORD:
             return new DeleteSessionCommandParser().parse(arguments);
