--- conflicted
+++ resolved
@@ -85,12 +85,8 @@
 
     @Test
     public void toModelType_nullRoom_throwsIllegalValueException() {
-<<<<<<< HEAD
-        JsonAdaptedMember member = new JsonAdaptedMember(VALID_NAME, VALID_TELEGRAM, null, VALID_TAGS);
-=======
         JsonAdaptedMember member = new JsonAdaptedMember(VALID_NAME, VALID_TELEGRAM,
                                     null, VALID_TAGS, VALID_TOTAL_POINTS, VALID_SESSIONS);
->>>>>>> 0e969172
         String expectedMessage = String.format(MISSING_FIELD_MESSAGE_FORMAT, Room.class.getSimpleName());
         assertThrows(IllegalValueException.class, expectedMessage, member::toModelType);
     }
