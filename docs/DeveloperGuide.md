--- conflicted
+++ resolved
@@ -132,24 +132,11 @@
 
 <puml src="diagrams/ModelClassDiagram.puml" width="450" />
 
-The `Model` component,
-
-<<<<<<< HEAD
+The `Model` component has the following responsibilities:
+
 - Storing the HallPointer data (i.e. any `Member` and `Session` objects) in memory for easy access.
 - Exposing the currently 'selected' `Member` objects (e.g. the results of a search query) as a separate and unmodifiable `ObservableList<Member>` that can be 'observed', allowing the UI to observe this list and automatically update the UI when the data in this list changes.
-- Store a `UserPref` object that represents the user’s preferences, and expose it to outside components as a `ReadOnlyUserPref` object. 
-=======
-- stores the hall pointer data i.e., all `Member` objects (which are contained in a `UniqueMemberList` object).
-- stores the currently 'selected' `Member` objects (e.g., results of a search query) as a separate _filtered_ list which is exposed to outsiders as an unmodifiable `ObservableList<Member>` that can be 'observed' e.g. the UI can be bound to this list so that the UI automatically updates when the data in the list change.
-- stores a `UserPref` object that represents the user’s preferences. This is exposed to the outside as a `ReadOnlyUserPref` objects.
-- does not depend on any of the other three components (as the `Model` represents data entities of the domain, they should make sense on their own without depending on other components)
-
-<box type="info" seamless>
-
-**Note:** An alternative (arguably, a more OOP) model is given below. It has a `Tag` list in the `Hall Pointer`, which `Member` references. This allows `Hall Pointer` to only require one `Tag` object per unique tag, instead of each `Member` needing their own `Tag` objects.<br>
-
-<puml src="diagrams/BetterModelClassDiagram.puml" width="450" />
->>>>>>> 081dc615
+- Store a `UserPref` object that represents the user’s preferences, and expose it to outside components as a `ReadOnlyUserPref` object.
 
 Since `Model` represents the data entities of this application and problem domain, it should make sense on its own without dependencies on other components. And thus this component does not depend on any of the other three components.
 
