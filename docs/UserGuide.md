<<<<<<< HEAD
<!--
=======
## <!--

>>>>>>> f328a299
layout: default.md
title: "User Guide"
pageNav: 3

---

-->

# HallPointer User Guide

HallPointer is a **desktop app for managing contacts, optimized for use via a Line Interface** (CLI) while still having the benefits of a Graphical User Interface (GUI). If you can type fast, it can get your contact management tasks done faster than traditional GUI apps.

<!-- * Table of Contents -->
<page-nav-print />

---

## Quick start

1. Ensure you have Java `17` or above installed in your Computer.

1. Download the latest `.jar` file from [here](https://github.com/ay2425s1-cs2103t-w14-3/tp/releases/latest).

1. Copy the file to the folder you want to use as the _home folder_ for your .

1. Open a command terminal, `cd` into the folder you put the jar file in, and use the `java -jar hallpointer.jar` command to run the application.<br>
   A GUI similar to the below should appear in a few seconds. Note how the app contains some sample data.<br>
   ![Ui](images/Ui.png)

1. Type the command in the command box and press Enter to execute it. e.g. typing **`help`** and pressing Enter will open the help window.<br>
   Some example commands you can try:

   - `list_members` : Lists all contacts.

   - `add_member n/John Doe r/4-3-301 t/johndoe123 tag/logistics` : Adds a contact named `John Doe` to Hall Pointer.

   - `delete_member 3` : Deletes the 3rd contact shown in the current list.

   - `clear` : Deletes all contacts.

   - `exit` : Exits the app.

1. Refer to the [Features](#features) below for details of each command.

---

## Features

<box type="info" seamless>

**Notes about the command format:**<br>

- Words in `UPPER_CASE` are the parameters to be supplied by the user.<br>
  e.g. in `add_member n/NAME`, `NAME` is a parameter which can be used as `add_member n/John Doe`.

- Items in square brackets are optional.<br>
  e.g `n/NAME [t/TAG]` can be used as `n/John Doe t/friend` or as `n/John Doe`.

- Items with `…`​ after them can be used multiple times including zero times.<br>
  e.g. `[t/TAG]…​` can be used as ` ` (i.e. 0 times), `t/friend`, `t/friend t/family` etc.

- Parameters can be in any order.<br>
  e.g. if the command specifies `n/NAME tg/TELEGRAM`, `tg/TELEGRAM n/NAME` is also acceptable.

- Extraneous parameters for commands that do not take in parameters (such as `help`, `list`, `exit` and `clear`) will be ignored.<br>
  e.g. if the command specifies `help 123`, it will be interpreted as `help`.

- If you are using a PDF version of this document, be careful when copying and pasting commands that span multiple lines as space characters surrounding line-breaks may be omitted when copied over to the application.

</box>

### Viewing help : `help`

Shows a message explaning how to access the help page.

![help message](images/helpMessage.png)

Format: `help`

### Adding a member: `add_member`

Adds a member to Hall Pointer.

Format: `add_member n/NAME r/BLOCK/FLOOR/ROOM_NUMBER t/TELEGRAM_HANDLE [tag/TAG]…​​`

<box type="tip" seamless>

**Tip:** A member can have any number of tags (including 0)

</box>

Examples:

- `add_member n/John Doe r/4-3-301 t/johndoe123`
- `add_member n/Betsy Crowe r/2-5-120 t/betsy_crowe tag/logistics`

### Listing all members : ` list`

Shows a list of all members in Hall Pointer.

Format: `list`

### Updating a member : `update_member`

Updates an existing member in Hall Pointer.

Format: `update_member INDEX [n/NAME] [r/BLOCK-FLOOR-ROOM_NUMBER] [t/TELEGRAM_HANDLE] [tag/TAG]…​​`

- Updates the member at the specified `INDEX`. The index refers to the index number shown in the displayed member list. The index **must be a positive integer** 1, 2, 3, …​
- At least one of the optional fields must be provided.
- Existing values will be updated to the input values.
- When updating tags, the existing tags of the member will be removed i.e adding of tags is not cumulative.
- You can remove all the member’s tags by typing `tag/` without
  specifying any tags after it.

Examples:

- `update_member 1 t/johndoe123_updated n/Johnson Doe` Updates the telegram and name of the 1st member to be `johndoe123_updated` and `Johnson Doe` respectively.
- `update_member 2 n/Betsy Crower tag/` Updates the name of the 2nd member to be `Betsy Crower` and clears all existing tags.

### Locating members by name: `find_members`

Finds members whose names contain any of the given keywords.

Format: `find_members KEYWORD [MORE_KEYWORDS]`

- The search is case-insensitive. e.g `hans` will match `Hans`
- The order of the keywords does not matter. e.g. `Hans Bo` will match `Bo Hans`
- Only the name is searched.
- Only full words will be matched e.g. `Han` will not match `Hans`
- Members matching at least one keyword will be returned (i.e. `OR` search).
  e.g. `Hans Bo` will return `Hans Gruber`, `Bo Yang`

Examples:

- `find_members John` returns `john` and `John Doe`
- `find_members alex david` returns `Alex Yeoh`, `David Li`<br>
  ![result for 'find_members alex david'](images/findAlexDavidResult.png)

### Deleting a member : `delete_member`

Deletes the specified member from Hall Pointer.

Format: `delete_member INDEX`

- Deletes the member at the specified `INDEX`.
- The index refers to the index number shown in the displayed member list.
- The index **must be a positive integer** 1, 2, 3, …​

Examples:

- `list_members` followed by `delete_member 2` deletes the 2nd member in Hall Pointer.
- `find_members Betsy` followed by `delete_member 1` deletes the 1st member in the results of the `find` command.

### Adding a Session: `add_session`

Adds a session to Hall Pointer and associates it with specified members.

Format: `add_session s/NAME d/DATE p/POINTS m/INDEX...`

- Adds a session with the specified `NAME`, `DATE`, and `POINTS`.
- **Points** should be between 0 and 100. A maximum of 100 points can be awarded to any session.
- The index (`INDEX`) refers to the index number shown in the displayed member list and **must be a positive integer** (1, 2, 3, …).
- If one or more `INDEX` values are provided, the session will be associated with those members.

Examples:

- `list_members` followed by `add_session s/Rehearsal d/24 Oct 2024 p/2 m/1 m/3` Adds a session named "Rehearsal" on 24 Oct 2024 worth 2 points, associated with the members at indexes 1 and 3 in the displayed list.

### Locating members with associated sessions by name: `find_sessions`

Finds members whose sessions' names contain any of the given keywords.

Format: `find_sessions KEYWORD [MORE_KEYWORDS]`

- The search is case-insensitive. e.g `hans` will match `Hans`
- The order of the keywords does not matter. e.g. `Hans Bo` will match `Bo Hans`
- Only the name is searched.
- Only full words will be matched e.g. `Han` will not match `Hans`
- Members matching at least one keyword will be returned (i.e. `OR` search).
  e.g. `Hans Bo` will return `Hans Gruber`, `Bo Yang`
- The search does not care if the member is currently displayed.

Examples:

- `find_sessions Team` returns any member with a sessions such as "Team meeting" and "Team bonding"
- `find_sessions team` returns `Alex Yeoh`, `Charlotte Oliveiro`<br>
  ![result for 'find_sessions team'](images/findTeamResult.png)

### Deleting a Session: `delete_session`

Deletes a session associated with one or more members in Hall Pointer.

Format: `delete_session s/NAME m/INDEX...`

- Deletes the session with the specified `NAME`.
- The index (`INDEX`) refers to the index number shown in the displayed member list and **must be a positive integer** (1, 2, 3, …).
- The session will be deleted only for those members whose `INDEX` values are provided.

#### Examples:

- `list_members` followed by `delete_session s/Rehearsal m/1 m/3` Deletes the session named "Rehearsal" for the members at indexes 1 and 3 in the displayed list.

### Clearing all entries : `clear`

Clears all entries from Hall Pointer.

Format: `clear`

### Exiting the program : `exit`

Exits the program.

Format: `exit`

### Saving the data

data are saved in the hard disk automatically after any command that changes the data. There is no need to save manually.

### Editing the data file

HallPointer data are saved automatically as a JSON file `[JAR file location]/data/hallpointer.json`. Advanced users are welcome to edit data directly by editing that data file.

<box type="warning" seamless>

**Caution:**
If your changes to the data file makes its format invalid, HallPointer will discard all data and start with an empty data file at the next run. Hence, it is recommended to take a backup of the file before editing it.<br>
Furthermore, certain edits can cause the Hall Pointer system to behave in unexpected ways (e.g., if a value entered is outside the acceptable range). Therefore, edit the data file only if you are confident that you can update it correctly.

</box>

### Archiving data files `[coming in v2.0]`

_Details coming soon ..._

---

## FAQ

**Q**: How do I transfer my data to another Computer?<br>
**A**: Install the app in the other computer and overwrite the empty data file it creates with the file that contains the data of your previous HallPointer home folder.

---

## Known issues

1. **When using multiple screens**, if you move the application to a secondary screen, and later switch to using only the primary screen, the GUI will open off-screen. The remedy is to delete the `preferences.json` file created by the application before running the application again.
2. **If you minimize the Help Window** and then run the `help` command (or use the `Help` menu, or the keyboard shortcut `F1`) again, the original Help Window will remain minimized, and no new Help Window will appear. The remedy is to manually restore the minimized Help Window.

---

## Command summary

| Action            | Format, Examples                                                                                                                                                |
| ----------------- | --------------------------------------------------------------------------------------------------------------------------------------------------------------- |
| **Add_member**    | `add_member n/NAME r/BLOCK-FLOOR-ROOM_NUMBER t/TELEGRAM_HANDLE [tag/TAG]…​​` <br> e.g., `add_member n/James Ho r/4-3-301 t/jamesho123 tag/friend tag/colleague` |
| **Clear**         | `clear`                                                                                                                                                         |
| **Delete_member** | `delete_member INDEX`<br> e.g., `delete_member 3`                                                                                                               |
| **Update member** | `update_member INDEX [n/NAME] [r/BLOCK-FLOOR-ROOM_NUMBER] [t/TELEGRAM_HANDLE] [tag/TAG]…​…​`<br> e.g.,`update_member 2 n/James Lee r/5-2-203 t/jameslee99`      |
| **Find**          | `find_members KEYWORD [MORE_KEYWORDS]`<br> e.g., `find_members James Jake`                                                                                      |
| **List**          | `list_members`                                                                                                                                                  |
| **Help**          | `help`                                                                                                                                                          |<|MERGE_RESOLUTION|>--- conflicted
+++ resolved
@@ -1,9 +1,4 @@
-<<<<<<< HEAD
 <!--
-=======
-## <!--
-
->>>>>>> f328a299
 layout: default.md
 title: "User Guide"
 pageNav: 3
