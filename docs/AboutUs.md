---
  layout: default.md
  title: "About Us"
---

# About Us

We are a team based in the [School of Computing, National University of Singapore](http://www.comp.nus.edu.sg).

You can reach us at the email `seer[at]comp.nus.edu.sg`

## Project team

### John Doe

<img src="images/johndoe.png" width="200px">

[[homepage](http://www.comp.nus.edu.sg/~damithch)]
[[github](https://github.com/johndoe)]
[[portfolio](team/johndoe.md)]

- Role: Project Advisor

### Daniel Lai

<img src="images/starchypotatocode.png" width="200px">

[[github](http://github.com/starchypotatocode)]
[[portfolio](team/starchypotatocode.md)]

<<<<<<< HEAD
* Role: Developer
* Responsibilities: Testing, Integration
=======
- Role: Team Lead
- Responsibilities: UI
>>>>>>> 83112038

### Johnny Doh

<img src="images/johndoe.png" width="200px">

[[github](http://github.com/johndoe)] [[portfolio](team/johndoe.md)]

- Role: Developer
- Responsibilities: Data

### Jean Doh

<img src="images/johndoe.png" width="200px">

[[github](http://github.com/johndoe)]
[[portfolio](team/johndoe.md)]

- Role: Developer
- Responsibilities: Dev Ops + Threading

### Keith Ong

<img src="images/keithxun.png" width="200px">

[[github](http://github.com/keithxun)]
[[portfolio](team/keithxun.md)]

- Role: Developer
- Responsibilities: UI, Scheduling and tracking<|MERGE_RESOLUTION|>--- conflicted
+++ resolved
@@ -28,13 +28,8 @@
 [[github](http://github.com/starchypotatocode)]
 [[portfolio](team/starchypotatocode.md)]
 
-<<<<<<< HEAD
-* Role: Developer
-* Responsibilities: Testing, Integration
-=======
-- Role: Team Lead
-- Responsibilities: UI
->>>>>>> 83112038
+- Role: Developer
+- Responsibilities: Testing, Integration
 
 ### Johnny Doh
 
