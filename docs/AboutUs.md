--- conflicted
+++ resolved
@@ -15,19 +15,12 @@
 
 <img src="images/qinhaichen12.png" width="200px">
 
-<<<<<<< HEAD
 [[github](https://github.com/QinHaichen12)]
 [[portfolio](team/qinhaichen12.md)]
 
 * Role: Developer
 * Responsibilities: Data, UI
 
-=======
-[[homepage](http://www.comp.nus.edu.sg/~damithch)]
-[[github](https://github.com/johndoe)]
-[[portfolio](team/johndoe.md)]
-
-- Role: Project Advisor
 
 ### Daniel Lai
 
@@ -39,24 +32,6 @@
 - Role: Developer
 - Responsibilities: Testing, Integration
 
-### Johnny Doh
-
-<img src="images/johndoe.png" width="200px">
-
-[[github](http://github.com/johndoe)] [[portfolio](team/johndoe.md)]
-
-- Role: Developer
-- Responsibilities: Data
-
-### Jean Doh
-
-<img src="images/johndoe.png" width="200px">
-
-[[github](http://github.com/johndoe)]
-[[portfolio](team/johndoe.md)]
-
-- Role: Developer
-- Responsibilities: Dev Ops + Threading
 
 ### Keith Ong
 
@@ -67,4 +42,3 @@
 
 - Role: Developer
 - Responsibilities: UI, Scheduling and tracking
->>>>>>> 200edf6a
